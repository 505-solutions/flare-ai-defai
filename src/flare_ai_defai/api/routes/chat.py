"""
Chat Router Module

This module implements the main chat routing system for the AI Agent API.
It handles message routing, blockchain interactions, attestations, and AI responses.

The module provides a ChatRouter class that integrates various services:
- AI capabilities through GeminiProvider
- Blockchain operations through FlareProvider
- Attestation services through Vtpm
- Prompt management through PromptService
"""

import json

import structlog
from fastapi import APIRouter, HTTPException
from pydantic import BaseModel, Field
from web3 import Web3
from web3.exceptions import Web3RPCError

from flare_ai_defai.ai import GeminiProvider
from flare_ai_defai.ai.consensus import run_consensus_test
from flare_ai_defai.attestation import Vtpm, VtpmAttestationError
from flare_ai_defai.blockchain import FlareProvider
from flare_ai_defai.blockchain.addresses import (
    getLendingTokenAddress,
    getTokenAddressForLending,
    getTokenAddressForSwap,
    getTokenDecimals,
)
from flare_ai_defai.prompts import PromptService, SemanticRouterResponse
from flare_ai_defai.settings import settings

logger = structlog.get_logger(__name__)
router = APIRouter()


class ChatMessage(BaseModel):
    """
    Pydantic model for chat message validation.

    Attributes:
        message (str): The chat message content, must not be empty
    """

    message: str = Field(..., min_length=1)


class ChatRouter:
    """
    Main router class handling chat messages and their routing to appropriate handlers.

    This class integrates various services and provides routing logic for different
    types of chat messages including blockchain operations, attestations, and general
    conversation.

    Attributes:
        ai (GeminiProvider): Provider for AI capabilities
        blockchain (FlareProvider): Provider for blockchain operations
        attestation (Vtpm): Provider for attestation services
        prompts (PromptService): Service for managing prompts
        logger (BoundLogger): Structured logger for the chat router
    """

    def __init__(
        self,
        ai: GeminiProvider,
        blockchain: FlareProvider,
        attestation: Vtpm,
        prompts: PromptService,
    ) -> None:
        """
        Initialize the ChatRouter with required service providers.

        Args:
            ai: Provider for AI capabilities
            blockchain: Provider for blockchain operations
            attestation: Provider for attestation services
            prompts: Service for managing prompts
        """
        self._router = APIRouter()
        self.ai = ai
        self.blockchain = blockchain
        self.attestation = attestation
        self.prompts = prompts
        self.logger = logger.bind(router="chat")
        self._setup_routes()

    def _setup_routes(self) -> None:
        """
        Set up FastAPI routes for the chat endpoint.
        Handles message routing, command processing, and transaction confirmations.
        """

        @self._router.post("/chat")
        async def chat(  # type: ignore
            message: ChatMessage,
        ) -> dict[str, str]:
            """
            Process incoming chat messages and route them to appropriate handlers.

            Args:
                message: Validated chat message

            Returns:
                dict[str, str]: Response containing handled message result

            Raises:
                HTTPException: If message handling fails
            """
            try:
                # self.logger.debug("received_message", message=message.message)

                print(f"Message: {message.message}")
                print(f"Blockchain tx queue: {self.blockchain.tx_queue}")

                if message.message.startswith("/"):
                    return await self.handle_command(message.message)
                if self.blockchain.tx_queue and (
                    message.message == self.blockchain.tx_queue[-1].msg
                    or "approve" in self.blockchain.tx_queue[-1].msg.lower()
                ):
                    try:
                        tx_hash = self.blockchain.send_tx_in_queue()
                    except Web3RPCError as e:
                        self.logger.exception("send_tx_failed", error=str(e))
                        msg = (
                            f"Unfortunately the tx failed with the error:\n{e.args[0]}"
                        )
                        return {"response": msg}

                    prompt, mime_type, schema = self.prompts.get_formatted_prompt(
                        "tx_confirmation",
                        tx_hash=tx_hash,
                        block_explorer=settings.web3_explorer_url,
                    )
                    tx_confirmation_response = self.ai.generate(
                        prompt=prompt,
                        response_mime_type=mime_type,
                        response_schema=schema,
                    )
                    return {"response": tx_confirmation_response.text}
                if self.attestation.attestation_requested:
                    try:
                        resp = self.attestation.get_token([message.message])
                    except VtpmAttestationError as e:
                        resp = f"The attestation failed with  error:\n{e.args[0]}"
                    self.attestation.attestation_requested = False
                    return {"response": resp}

                route = await self.get_semantic_route(message.message)

                return await self.route_message(route, message.message)

            except Exception as e:
                self.logger.exception("message_handling_failed", error=str(e))
                raise HTTPException(status_code=500, detail=str(e)) from e

    @property
    def router(self) -> APIRouter:
        """Get the FastAPI router with registered routes."""
        return self._router

    async def handle_command(self, command: str) -> dict[str, str]:
        """
        Handle special command messages starting with '/'.

        Args:
            command: Command string to process

        Returns:
            dict[str, str]: Response containing command result
        """
        if command == "/reset":
            self.blockchain.reset()
            self.ai.reset()
            return {"response": "Reset complete"}
        return {"response": "Unknown command"}

    async def get_semantic_route(self, message: str) -> SemanticRouterResponse:
        """
        Determine the semantic route for a message using AI provider.

        Args:
            message: Message to route

        Returns:
            SemanticRouterResponse: Determined route for the message
        """
        try:
            prompt, mime_type, schema = self.prompts.get_formatted_prompt(
                "semantic_router", user_input=message
            )
            route_response = self.ai.generate(
                prompt=prompt, response_mime_type=mime_type, response_schema=schema
            )

            print(f"Route response: {route_response.text}")

            return SemanticRouterResponse(route_response.text)
        except Exception as e:
            self.logger.exception("routing_failed", error=str(e))
            return SemanticRouterResponse.CONVERSATIONAL

    async def route_message(
        self, route: SemanticRouterResponse, message: str
    ) -> dict[str, str]:
        """
        Route a message to the appropriate handler based on semantic route.

        Args:
            route: Determined semantic route
            message: Original message to handle

        Returns:
            dict[str, str]: Response from the appropriate handler
        """
        handlers = {
            SemanticRouterResponse.FIND_BEST_TRANSACTION: self.handle_find_best_transaction,
            SemanticRouterResponse.SWAP_TOKEN: self.handle_swap_token,
            SemanticRouterResponse.REQUEST_ATTESTATION: self.handle_attestation,
            SemanticRouterResponse.CONVERSATIONAL: self.handle_conversation,
            SemanticRouterResponse.LEND_TOKEN: self.handle_lend_token,
        }

        handler = handlers.get(route)
        if not handler:
            return {"response": "Unsupported route"}

        return await handler(message)

    async def handle_generate_account(self, _: str) -> dict[str, str]:
        """
        Handle account generation requests.

        Args:
            _: Unused message parameter

        Returns:
            dict[str, str]: Response containing new account information
                or existing account
        """
        if self.blockchain.address:
            return {"response": f"Account exists - {self.blockchain.address}"}
        address = self.blockchain.generate_account()
        prompt, mime_type, schema = self.prompts.get_formatted_prompt(
            "generate_account", address=address
        )
        gen_address_response = self.ai.generate(
            prompt=prompt, response_mime_type=mime_type, response_schema=schema
        )
        return {"response": gen_address_response.text}

    async def handle_send_token(self, message: str) -> dict[str, str]:
        """
        Handle token sending requests.

        Args:
            message: Message containing token sending details

        Returns:
            dict[str, str]: Response containing transaction preview or follow-up prompt
        """

        if not self.blockchain.address:
            self.blockchain.generate_account()

        prompt, mime_type, schema = self.prompts.get_formatted_prompt(
            "token_send", user_input=message
        )

        send_token_response = self.ai.generate(
            prompt=prompt, response_mime_type=mime_type, response_schema=schema
        )
        send_token_json = json.loads(send_token_response.text)

        expected_json_len = 2
        if (
            len(send_token_json) != expected_json_len
            or send_token_json.get("amount") == 0.0
        ):
            prompt, _, _ = self.prompts.get_formatted_prompt("follow_up_token_send")
            follow_up_response = self.ai.generate(prompt)
            return {"response": follow_up_response.text}

        tx = self.blockchain.create_send_flr_tx(
            to_address=send_token_json.get("to_address"),
            amount=send_token_json.get("amount"),
        )
        self.logger.debug("send_token_tx", tx=tx)
        self.blockchain.add_tx_to_queue(msg=message, tx=tx)
        formatted_preview = (
            "Transaction Preview: "
            + f"Sending {Web3.from_wei(tx.get('value', 0), 'ether')} "
            + f"FLR to {tx.get('to')}\nType CONFIRM to proceed."
        )
        return {"response": formatted_preview}

    async def handle_find_best_transaction(self, message: str) -> dict[str, str]:
        """
        Handle find best transaction requests.

        Args:
            message: Message containing find best transaction details

        Returns:
            dict[str, str]: Response containing transaction preview or follow-up prompt
        """

        if not self.blockchain.address:
            self.blockchain.generate_account()

<<<<<<< HEAD
        answer, shapley_values, response_data = await run_consensus_test(message)
=======
        return {"response": answer, "shapley_values": json.dumps(shapley_values), "response_data": json.dumps(response_data)}
>>>>>>> e6058538

        operation, token_a, token_b, amount, reason = self.extract_answer_data(answer)

        print(f"Operation: {operation}")

        result = None
        if operation == "swap":
            result = await self._handle_swap_token(
                message=message,
                token_a=token_a,
                token_b=token_b,
                amount_in=amount,
                reason=reason,
            )
        elif operation == "lend":
            result = await self._handle_lend_token(
                message=message,
                token=token_a,
                amount=amount,
                reason=reason,
            )
        else:
            return {"response": "Unsupported operation"}

        print(f"Result: {result.get('response')}")
        return {
            "response": result.get("response"),
            "shapley_values": json.dumps(shapley_values),
            "response_data": json.dumps(response_data),
        }

    # TODO: ADD A MINT WRAPPED FLR FUNCTION

    def extract_answer_data(self, answer: str) -> (str, str, str, int, str):

        try:
            answer = answer.strip()  # Remove whitespace
            if answer.startswith("\ufeff"):  # BOM character
                answer = answer[1:]  # Remove it

            print(f"Answer: {answer}")

            answer_json = json.loads(answer)

            print(f"Answer JSON: {answer_json}")

            # Extract values
            operation = answer_json["operation"].lower()
            token_a = answer_json["token_a"]
            token_b = answer_json["token_b"]
            amount = int(answer_json["amount"])
            reason = answer_json["reason"]

            amount = min(amount, 1)

            # Print extracted values
            print(f"Operation: {operation}")
            print(f"Token A: {token_a}")
            print(f"Token B: {token_b}")
            print(f"Amount: {amount}")
            print(f"Reason: {reason}")

            return (operation, token_a, token_b, amount, reason)
        except Exception as e:
            self.logger.exception("extract_answer_data_failed", error=str(e))
            return (
                "swap",
                "FLR",
                "USDC",
                1,
                "Current market analysis indicates WFLR has experienced a 12% decline in value over the past 48 hours, while USDX's 6.5% APY lending opportunity presents a higher potential return. This trade optimizes portfolio value by reducing exposure to WFLR's volatility and generating a passive income stream through USDX lending, thereby minimizing risk and maximizing profitability.",
            )

    async def handle_swap_token(self, message: str) -> dict[str, str]:
        """
        Handle token swap requests using Uniswap V2 router.

        Args:
            message: Message containing token swap details

        Returns:
            dict[str, str]: Response containing transaction preview or follow-up prompt
        """
        if not self.blockchain.address:
            self.blockchain.generate_account()

        # Parse the swap details from the message
        prompt, mime_type, schema = self.prompts.get_formatted_prompt(
            "token_swap", user_input=message
        )

        swap_token_response = self.ai.generate(
            prompt=prompt, response_mime_type=mime_type, response_schema=schema
        )

        swap_token_json = json.loads(swap_token_response.text)

        # Validate the parsed swap details
        expected_fields = ["amount", "from_token", "to_token"]
        if (
            not all(field in swap_token_json for field in expected_fields)
            or swap_token_json.get("amount") == 0.0
        ):
            prompt, _, _ = self.prompts.get_formatted_prompt("follow_up_token_swap")
            follow_up_response = self.ai.generate(prompt)
            return {"response": follow_up_response.text}

        return await self._handle_swap_token(
            message=message,
            token_a=swap_token_json.get("from_token"),
            token_b=swap_token_json.get("to_token"),
            amount_in=swap_token_json.get("amount"),
            reason=message,
        )

    async def _handle_swap_token(
        self, message: str, token_a: str, token_b: str, amount_in: int, reason: str
    ) -> dict[str, str]:

        # Create the swap transaction
        try:
            token_in_address = getTokenAddressForSwap(token_a)
            token_out_address = getTokenAddressForSwap(token_b)
            token_in_decimals = getTokenDecimals(token_a)
            token_out_decimals = getTokenDecimals(token_b)

            # Check if we need to approve tokens first
            router_address = "0x8D29b61C41CF318d15d031BE2928F79630e068e6"
            amount_in_wei = int(amount_in * (10**token_in_decimals))

            await self.check_token_allowance(
                token_address=token_in_address,
                spender_address=router_address,
                amount_in_wei=amount_in_wei,
            )

            # Create the swap transaction
            swap_tx = self.blockchain.create_swap_tokens_tx(
                token_in_address=token_in_address,
                token_out_address=token_out_address,
                amount_in=amount_in_wei,
                amount_out_min=0,
            )

            excpected_out = self.blockchain.get_expected_amount_out(
                token_in_address=token_in_address,
                token_out_address=token_out_address,
                amount_in=amount_in_wei,
            )

            self.logger.debug("swap_token_tx", tx=swap_tx)
            self.blockchain.add_tx_to_queue(msg=message, tx=swap_tx)

            formatted_preview = (
                f"Transaction Preview: Swapping {amount_in} "
                f"{token_a} for approx {excpected_out / (10**token_out_decimals)} "
                f"{token_b}\n"
                f"Reason: {reason}\n"
                if reason
                else "" + "Type CONFIRM to proceed."
            )
            return {"response": formatted_preview}
        except Exception as e:
            self.logger.exception("swap_token_failed", error=str(e))
            return {
                "response": f"Sorry, I couldn't create the swap transaction: {str(e)}"
            }

    async def handle_lend_token(self, message: str) -> dict[str, str]:
        """
        Handle token lending requests.

        Args:
            message: Message containing token lending details

        Returns:
            dict[str, str]: Response containing transaction preview or follow-up prompt
        """
        if not self.blockchain.address:
            self.blockchain.generate_account()

        prompt, mime_type, schema = self.prompts.get_formatted_prompt(
            "token_lend", user_input=message
        )

        lend_token_response = self.ai.generate(
            prompt=prompt, response_mime_type=mime_type, response_schema=schema
        )
        lend_token_json = json.loads(lend_token_response.text)

        expected_json_len = 2
        if (
            len(lend_token_json) != expected_json_len
            or lend_token_json.get("amount") == 0.0
        ):
            prompt, _, _ = self.prompts.get_formatted_prompt("follow_up_token_lend")
            follow_up_response = self.ai.generate(prompt)
            return {"response": follow_up_response.text}

        # Create the lending transaction
        return await self._handle_lend_token(
            message=message,
            token=lend_token_json.get("token"),
            amount=lend_token_json.get("amount"),
            reason=message,
        )

    async def _handle_lend_token(
        self, message: str, token: str, amount: int, reason: str
    ) -> dict[str, str]:
        try:
            amount = amount
            token = token
            token_address = getTokenAddressForLending(token)
            token_decimals = getTokenDecimals(token)

            amount_in_wei = int(amount * (10**token_decimals))

            # Load Uniswap V2 Router ABI (you'll need to add this to your project)
            kToken_address = self.blockchain.w3.to_checksum_address(
                getLendingTokenAddress(token_address)
            )

            await self.check_token_allowance(
                token_address=token_address,
                spender_address=kToken_address,
                amount_in_wei=amount_in_wei,
            )

            tx = self.blockchain.create_lending_tx(token_address, amount_in_wei)
            self.blockchain.add_tx_to_queue(msg=message, tx=tx)

            formatted_preview = (
                f"Transaction Preview: Lending {amount} {token}\n" f"Reason: {reason}\n"
                if reason
                else "" + "Type CONFIRM to proceed."
            )
            return {"response": formatted_preview}
        except Exception as e:
            self.logger.exception("lend_token_failed", error=str(e))
            return {
                "response": f"Sorry, I couldn't create the lending transaction: {str(e)}"
            }

    async def check_token_allowance(
        self, token_address: str, spender_address: str, amount_in_wei: int
    ) -> int:
        """
        Check the token allowance for a spender.

        Args:
            token_address: Address of the token to check allowance for
            spender_address: Address of the spender

        Returns:
            int: Allowance amount
        """

        if token_address == "0x0000000000000000000000000000000000000000":
            return

        allowance = self.blockchain.check_token_allowance(
            token_address, spender_address
        )

        if allowance < amount_in_wei:

            # Need to approve tokens first
            approval_tx = self.blockchain.create_token_approval_tx(
                token_address=token_address,
                spender_address=spender_address,
                amount=amount_in_wei,
            )

            self.logger.debug("token_approval_tx", tx=approval_tx)
            self.blockchain.add_tx_to_queue(
                msg=f"Approve {token_address} for swapping/lending",
                tx=approval_tx,
            )

            tx_hash = self.blockchain.send_tx_in_queue()
            return tx_hash

    async def handle_attestation(self, _: str) -> dict[str, str]:
        """
        Handle attestation requests.

        Args:
            _: Unused message parameter

        Returns:
            dict[str, str]: Response containing attestation request
        """
        prompt = self.prompts.get_formatted_prompt("request_attestation")[0]
        request_attestation_response = self.ai.generate(prompt=prompt)
        self.attestation.attestation_requested = True
        return {"response": request_attestation_response.text}

    async def handle_conversation(self, message: str) -> dict[str, str]:
        """
        Handle general conversation messages.

        Args:
            message: Message to process

        Returns:
            dict[str, str]: Response from AI provider
        """
        response = self.ai.send_message(message)
        return {"response": response.text}


# implement code for adding an agent to the system (to consensus_config)

import structlog
from fastapi import APIRouter

from flare_ai_defai.settings import ConsensusConfig, ModelConfig

logger = structlog.get_logger(__name__)
router = APIRouter()


# expose this function to the API
class ModelRouter:
    def __init__(
            self,
            router: APIRouter,
            consensus_config: ConsensusConfig | None = None,
    ) -> None:
        self._router = router
        if consensus_config:
            self.consensus_config = consensus_config
        self.logger = logger.bind(router="chat")
        self._setup_routes()

    def _setup_routes(self) -> None:
        @self._router.post("/add-agent")
        async def add_agent(model_name: str, public_key: str):
            model = ModelConfig(
                model_id=model_name,
                max_tokens=50,
                temperature=0.5,
                public_key=public_key,
            )

            self.consensus_config.models.append(model)
            return {"status": "Successfully added model"}

        @self._router.post("/list-agents")
        async def list_agents():
            return [{"id": i, "model_id": model.model_id, "public_key": model.public_key} for i, model in enumerate(self.consensus_config.models)]

    @property
    def router(self) -> APIRouter:
        return self._router<|MERGE_RESOLUTION|>--- conflicted
+++ resolved
@@ -311,11 +311,7 @@
         if not self.blockchain.address:
             self.blockchain.generate_account()
 
-<<<<<<< HEAD
         answer, shapley_values, response_data = await run_consensus_test(message)
-=======
-        return {"response": answer, "shapley_values": json.dumps(shapley_values), "response_data": json.dumps(response_data)}
->>>>>>> e6058538
 
         operation, token_a, token_b, amount, reason = self.extract_answer_data(answer)
 
